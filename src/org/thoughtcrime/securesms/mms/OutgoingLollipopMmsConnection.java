/**
 * Copyright (C) 2015 Open Whisper Systems
 *
 * This program is free software: you can redistribute it and/or modify
 * it under the terms of the GNU General Public License as published by
 * the Free Software Foundation, either version 3 of the License, or
 * (at your option) any later version.
 *
 * This program is distributed in the hope that it will be useful,
 * but WITHOUT ANY WARRANTY; without even the implied warranty of
 * MERCHANTABILITY or FITNESS FOR A PARTICULAR PURPOSE.  See the
 * GNU General Public License for more details.
 *
 * You should have received a copy of the GNU General Public License
 * along with this program.  If not, see <http://www.gnu.org/licenses/>.
 */
package org.thoughtcrime.securesms.mms;

import android.annotation.TargetApi;
import android.content.Context;
import android.content.Intent;
import android.os.Build.VERSION;
import android.os.Build.VERSION_CODES;
<<<<<<< HEAD
import android.support.annotation.Nullable;
=======
import android.support.annotation.NonNull;
>>>>>>> c04b675a
import android.telephony.SmsManager;
import android.util.Log;

import org.thoughtcrime.securesms.providers.MmsBodyProvider;
import org.thoughtcrime.securesms.transport.UndeliverableMessageException;
import org.thoughtcrime.securesms.util.Util;

import java.io.ByteArrayInputStream;
import java.io.IOException;
import java.util.concurrent.TimeoutException;

import ws.com.google.android.mms.pdu.PduParser;
import ws.com.google.android.mms.pdu.SendConf;

public class OutgoingLollipopMmsConnection extends LollipopMmsConnection implements OutgoingMmsConnection {
  private static final String TAG    = OutgoingLollipopMmsConnection.class.getSimpleName();
  private static final String ACTION = OutgoingLollipopMmsConnection.class.getCanonicalName() + "MMS_SENT_ACTION";

  private byte[] response;

  public OutgoingLollipopMmsConnection(Context context) {
    super(context, ACTION);
  }

  @TargetApi(VERSION_CODES.LOLLIPOP_MR1)
  @Override
  public synchronized void onResult(Context context, Intent intent) {
    if (VERSION.SDK_INT >= VERSION_CODES.LOLLIPOP_MR1) {
      Log.w(TAG, "HTTP status: " + intent.getIntExtra(SmsManager.EXTRA_MMS_HTTP_STATUS, -1));
    }

    response = intent.getByteArrayExtra(SmsManager.EXTRA_MMS_DATA);
  }

  @Override
  @TargetApi(VERSION_CODES.LOLLIPOP)
<<<<<<< HEAD
  public @Nullable synchronized SendConf send(byte[] pduBytes) throws UndeliverableMessageException {
=======
  public synchronized SendConf send(@NonNull byte[] pduBytes) throws UndeliverableMessageException {
>>>>>>> c04b675a
    beginTransaction();
    try {
      MmsBodyProvider.Pointer pointer = MmsBodyProvider.makeTemporaryPointer(getContext());
      Util.copy(new ByteArrayInputStream(pduBytes), pointer.getOutputStream());

      SmsManager.getDefault().sendMultimediaMessage(getContext(),
                                                    pointer.getUri(),
                                                    null,
                                                    null,
                                                    getPendingIntent());

      waitForResult();

      Log.w(TAG, "MMS broadcast received and processed.");
      pointer.close();

      if (response == null) {
        throw new UndeliverableMessageException("Null response.");
      }

      return (SendConf) new PduParser(response).parse();
    } catch (IOException | TimeoutException e) {
      throw new UndeliverableMessageException(e);
    } finally {
      endTransaction();
    }
  }
}
<|MERGE_RESOLUTION|>--- conflicted
+++ resolved
@@ -21,11 +21,8 @@
 import android.content.Intent;
 import android.os.Build.VERSION;
 import android.os.Build.VERSION_CODES;
-<<<<<<< HEAD
 import android.support.annotation.Nullable;
-=======
 import android.support.annotation.NonNull;
->>>>>>> c04b675a
 import android.telephony.SmsManager;
 import android.util.Log;
 
@@ -62,11 +59,7 @@
 
   @Override
   @TargetApi(VERSION_CODES.LOLLIPOP)
-<<<<<<< HEAD
-  public @Nullable synchronized SendConf send(byte[] pduBytes) throws UndeliverableMessageException {
-=======
-  public synchronized SendConf send(@NonNull byte[] pduBytes) throws UndeliverableMessageException {
->>>>>>> c04b675a
+  public @Nullable synchronized SendConf send(@NonNull byte[] pduBytes) throws UndeliverableMessageException {
     beginTransaction();
     try {
       MmsBodyProvider.Pointer pointer = MmsBodyProvider.makeTemporaryPointer(getContext());
